import matplotlib.pyplot as plt
import numpy as np
import matplotlib.collections as collections
import theseus.theseus as th
import theseus.analyzer as anal 
<<<<<<< HEAD
import matplotlib.patheffects as pe
from theseus.fancy_classes import Graph
import json
import os
=======

>>>>>>> a8121d70

def drawEdge(edge, verts, ind, mult,ax, scale_max=None, max_thickness=10,
             show_val = False,fs = 15,markersize=25):
    colors = ['dodgerblue', 'firebrick', 'limegreen', 'darkorange', 'purple', 'yellow', 'cyan']
    col1 = colors[int(edge[2])]
    col2 = colors[int(edge[3])]

    vert1 = np.array(verts[int(edge[0])])
    vert2 = np.array(verts[int(edge[1])])
    if not np.array_equal(vert1, vert2):
        diff = vert1 - vert2
        rect = [diff[1], -diff[0]]
        rect /= np.linalg.norm(rect)
        hp = (vert1 + vert2) / 2 + (2 * ind - mult + 1) * 0.05 * rect
    else:
        hp = vert1 * 1.2

    if scale_max is None:
        lw = max_thickness

    else:
        lw = np.max([abs(max_thickness * edge[4]) / scale_max, 0.5])

    try:
        transparency = 0.2 + abs(edge[4]) * 0.8
        transparency =  min(transparency,1)
    except IndexError:
        transparency = 1
    
    ax.plot([vert1[0], hp[0]], [vert1[1], hp[1]], color=col1, linewidth=lw,alpha=transparency)
    ax.plot([hp[0], vert2[0]], [hp[1], vert2[1]], col2, linewidth=lw,alpha=transparency)

    if show_val:
        
        if transparency > 0.5 and col1 == "blue" :
            font_col = 'white'
        else: font_col = 'black'
        latex_weight = '${}$'.format(anal.num_in_str(edge[4])) 
        if latex_weight == '$$':
            latex_weight = str(edge[4])
        ax.text(np.mean([0.9*vert1[0], hp[0]]), np.mean([0.9*vert1[1], hp[1]]),
                latex_weight,
                bbox={'facecolor':col1 ,'alpha':transparency,'edgecolor':col2,'pad':1},c =font_col,
                ha='center', va='center',rotation=0,fontweight ='heavy',fontsize= fs)
    try:
        if edge[4] < 0:
            ax.plot(hp[0], hp[1], marker="d", markersize=markersize, markeredgewidth="3", markeredgecolor="black",
                     color="white")
    except:
        pass


def graphPlot(graph, scaled_weights=False, show=True, max_thickness=10,
              weight_product=False, ax_fig = (), add_title= '',
              show_value_for_each_edge= False, fontsize= 30,zorder=11,
              markersize=25):

    edge_dict = th.edgeBleach(graph.edges)

    num_vertices = len(np.unique(np.array(graph.edges)[:, :2]))

    angles = np.linspace(0, 2 * np.pi * (num_vertices - 1) / num_vertices, num_vertices)

    rad = 0.9
    vertcoords = []
    for angle in angles:
        x = rad * np.cos(angle)
        y = rad * np.sin(angle)
        vertcoords.append(tuple([x, y]))

    vertnums = list(range(num_vertices))
    verts = dict(zip(vertnums, vertcoords))

    if scaled_weights:
        try:
            scale_max = np.max(np.abs(np.array(graph.edges)[:, 4]))
        except:
            scale_max = None
    else:
        scale_max = None
    
    if len(ax_fig) == 0:
        fig, ax = plt.subplots(figsize=(10, 10))
    else: 
        fig, ax = ax_fig
    
    for uc_edge in edge_dict.keys():
        mult = len(edge_dict[uc_edge])
        for ii, coloring in enumerate(edge_dict[uc_edge]):
           
            drawEdge(uc_edge + coloring + tuple([graph[tuple(uc_edge + coloring)]]), verts, ii, mult,ax,
                     scale_max=scale_max, max_thickness=max_thickness,
                     show_val = show_value_for_each_edge,fs=0.8*fontsize,markersize=markersize)

    circ = []
    for vert, coords in verts.items(): 
        circ.append(plt.Circle(coords, 0.1, alpha=0.5))
        ax.text(coords[0], coords[1], str(vert), zorder=zorder,
                ha='center', va='center', size=fontsize)
        
    circ = collections.PatchCollection(circ, zorder=zorder-1)
    circ.set(facecolor='lightgrey',edgecolor='dimgray',linewidth=3)
    ax.add_collection(circ)

    ax.set_xlim([-1.1, 1.1])
    ax.set_ylim([-1.1, 1.1])
    ax.axis('off')

    if weight_product:
        total_weight = np.product(graph.weights)
        
        wp = '${}$'.format(anal.num_in_str(total_weight) )
        if wp == '$$':
            wp = str(total_weight)
        ax.set_title( wp + str(add_title), fontsize=fontsize)
        
    if add_title != '' and weight_product is False :
        ax.set_title( str(add_title), fontsize=fontsize)
    
    if show:
        plt.show()
        plt.pause(0.01)
    else:
        pass
    return fig

def plotFromFile(filename):
    if not os.path.exists(filename) or os.path.isdir(filename):
        raise IOError(f'File does not exist: {filename}')
    with open(filename) as input_file:
        sol_dict = json.load(input_file)
    graph = Graph(sol_dict['graph'])
    graphPlot(graph, scaled_weights=True)<|MERGE_RESOLUTION|>--- conflicted
+++ resolved
@@ -3,14 +3,10 @@
 import matplotlib.collections as collections
 import theseus.theseus as th
 import theseus.analyzer as anal 
-<<<<<<< HEAD
 import matplotlib.patheffects as pe
 from theseus.fancy_classes import Graph
 import json
 import os
-=======
-
->>>>>>> a8121d70
 
 def drawEdge(edge, verts, ind, mult,ax, scale_max=None, max_thickness=10,
              show_val = False,fs = 15,markersize=25):
@@ -100,7 +96,7 @@
     for uc_edge in edge_dict.keys():
         mult = len(edge_dict[uc_edge])
         for ii, coloring in enumerate(edge_dict[uc_edge]):
-           
+
             drawEdge(uc_edge + coloring + tuple([graph[tuple(uc_edge + coloring)]]), verts, ii, mult,ax,
                      scale_max=scale_max, max_thickness=max_thickness,
                      show_val = show_value_for_each_edge,fs=0.8*fontsize,markersize=markersize)
