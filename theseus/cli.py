""" Module: cli.py

Theseus uses the Click library as a command line interface. Definition of click commands
and error handling should be contained in the cli.py module.

Conversely, to avoid tight coupling of code, all "business" logic, i.e. actions that shall be
performed when submitting a command, should be part of other modules, but NOT of cli.py.

In case of errors of any sort, the other modules should raise exceptions that cli.py
may handle as desired.

This decoupling makes sure that Theseus can not only be used as a command line application
but can also be imported as a package in normal Python code.
"""

import os
import sys

import click
import pkg_resources

import theseus
from theseus.main import run_main
from theseus.analyzer import analyser,convert_input_path


@click.group()
def cli():
    pass


@cli.command()
@click.argument('filename')
@click.option('--example', is_flag=True, default=False, help='Load input file from examples directory.')
def run(filename, example):
    """Run an input file."""
    try:
        run_main(filename, example)
    except IOError as e:
        click.echo('ERROR:' + str(e))
        sys.exit(1)


@cli.command()
@click.argument('directory')
def analyze(directory):
    """Run an input file."""
    try:
<<<<<<< HEAD
        output_dir = pkg_resources.resource_filename(theseus.__name__, 'output')
        directory = convert_input_path(directory,output_dir)
        a = analyser(directory,output_dir)
        index = input(f'which state? (int from 0 - {len(a.files)-1} ) \n')
=======
        # data_dir = pkg_resources.resource_filename(theseus.__name__, 'data',directory)
        a = analyser(directory)
        index = click.prompt(f'which state? (int from 0 - {len(a.files)}', type=int)
>>>>>>> 088a9ed5
        a.info_statex(int(index))
    except IOError as e:
        click.echo('ERROR:' + str(e))
        sys.exit(1)


@cli.command()
def list():
    """List all included examples."""
    configs_dir = pkg_resources.resource_filename(theseus.__name__, 'configs')
    files = sorted(os.listdir(configs_dir))
    for file in files:
        click.echo(file.replace('.json', ''))<|MERGE_RESOLUTION|>--- conflicted
+++ resolved
@@ -46,16 +46,8 @@
 def analyze(directory):
     """Run an input file."""
     try:
-<<<<<<< HEAD
-        output_dir = pkg_resources.resource_filename(theseus.__name__, 'output')
-        directory = convert_input_path(directory,output_dir)
-        a = analyser(directory,output_dir)
-        index = input(f'which state? (int from 0 - {len(a.files)-1} ) \n')
-=======
-        # data_dir = pkg_resources.resource_filename(theseus.__name__, 'data',directory)
         a = analyser(directory)
         index = click.prompt(f'which state? (int from 0 - {len(a.files)}', type=int)
->>>>>>> 088a9ed5
         a.info_statex(int(index))
     except IOError as e:
         click.echo('ERROR:' + str(e))
