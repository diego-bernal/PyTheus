# -*- coding: utf-8 -*-
"""
Created on Tue Jul 12 12:24:53 2022

@author: janpe
"""

import sys
import json
import os

os.chdir(os.path.dirname(os.path.abspath(__file__)))

from optimizer import topological_opti
from fancy_classes import Graph, State
from state import state1 as sst
import theseus as th
import help_functions as hf
import saver

try:
    config = sys.argv[1]
except IndexError:  # for IDE start
    config = 'conc_4-3'  # sys.argv[1] #conc_4-3 'ghz_346' #

if ('/' in config or '\\' in config):
    with open(config + ".json") as data:
        cnfg = json.load(data)
else:
    with open('configs/' + config + ".json") as data:
        cnfg = json.load(data)

sys.setrecursionlimit(1000000000)

if cnfg['loss_func'] == 'ent':
    # concurrence optimization
    # define local dimensions
    dimensions = [int(ii) for ii in str(cnfg['dim'])]
    if len(dimensions) % 2 != 0:
        dimensions.append(1)
    target_state = None
    sys_dict = hf.get_sysdict(dimensions, bipar_for_opti=cnfg['K'],
                              imaginary=cnfg['imaginary'])
else:
    # target state optimization
    sys_dict = None
    # add ancillas
    term_list = [term + cnfg['num_anc'] * '0' for term in cnfg['target_state']]
    if 'amplitudes' in cnfg:
        target_state = State(term_list, amplitudes=cnfg['amplitudes'], imaginary=cnfg['imaginary'])
    else:
        target_state = State(term_list, imaginary=cnfg['imaginary'])
    print(hf.readableState(target_state))
    target_kets = target_state.kets
    # define local dimensions
    dimensions = th.stateDimensions(target_kets)

# build starting graph
edge_list = th.buildAllEdges(dimensions, imaginary=cnfg['imaginary'])
edge_list = hf.prepEdgeList(edge_list, cnfg)

print(f'start graph has {len(edge_list)} edges.')
start_graph = Graph(edge_list, imaginary=cnfg['imaginary'])

# topological optimization
sv = saver.saver(config=cnfg, name_config_file=config, dim=dimensions)
for i in range(cnfg['samples']):
    optimizer = topological_opti(start_graph, sv, ent_dic=sys_dict, target_state=target_state, config=cnfg)
    graph_res = optimizer.topologicalOptimization()
    sv.save_graph(optimizer)
<<<<<<< HEAD
    
    
#%%
=======
# %%
>>>>>>> eacb91b9
graph_res.getState()
print(f'finished with graph with {len(graph_res.edges)} edges.')
print(graph_res.state.state)

ancillas = dimensions.count(1)
if ancillas != 0:
    end_res = dict()
    for kets, ampl in graph_res.state.state.items():
        end_res[kets[:-ancillas]] = ampl
else:
    end_res = graph_res.state.state
result = sst(end_res)
result.info()
<|MERGE_RESOLUTION|>--- conflicted
+++ resolved
@@ -1,90 +1,84 @@
-# -*- coding: utf-8 -*-
-"""
-Created on Tue Jul 12 12:24:53 2022
-
-@author: janpe
-"""
-
-import sys
-import json
-import os
-
-os.chdir(os.path.dirname(os.path.abspath(__file__)))
-
-from optimizer import topological_opti
-from fancy_classes import Graph, State
-from state import state1 as sst
-import theseus as th
-import help_functions as hf
-import saver
-
-try:
-    config = sys.argv[1]
-except IndexError:  # for IDE start
-    config = 'conc_4-3'  # sys.argv[1] #conc_4-3 'ghz_346' #
-
-if ('/' in config or '\\' in config):
-    with open(config + ".json") as data:
-        cnfg = json.load(data)
-else:
-    with open('configs/' + config + ".json") as data:
-        cnfg = json.load(data)
-
-sys.setrecursionlimit(1000000000)
-
-if cnfg['loss_func'] == 'ent':
-    # concurrence optimization
-    # define local dimensions
-    dimensions = [int(ii) for ii in str(cnfg['dim'])]
-    if len(dimensions) % 2 != 0:
-        dimensions.append(1)
-    target_state = None
-    sys_dict = hf.get_sysdict(dimensions, bipar_for_opti=cnfg['K'],
-                              imaginary=cnfg['imaginary'])
-else:
-    # target state optimization
-    sys_dict = None
-    # add ancillas
-    term_list = [term + cnfg['num_anc'] * '0' for term in cnfg['target_state']]
-    if 'amplitudes' in cnfg:
-        target_state = State(term_list, amplitudes=cnfg['amplitudes'], imaginary=cnfg['imaginary'])
-    else:
-        target_state = State(term_list, imaginary=cnfg['imaginary'])
-    print(hf.readableState(target_state))
-    target_kets = target_state.kets
-    # define local dimensions
-    dimensions = th.stateDimensions(target_kets)
-
-# build starting graph
-edge_list = th.buildAllEdges(dimensions, imaginary=cnfg['imaginary'])
-edge_list = hf.prepEdgeList(edge_list, cnfg)
-
-print(f'start graph has {len(edge_list)} edges.')
-start_graph = Graph(edge_list, imaginary=cnfg['imaginary'])
-
-# topological optimization
-sv = saver.saver(config=cnfg, name_config_file=config, dim=dimensions)
-for i in range(cnfg['samples']):
-    optimizer = topological_opti(start_graph, sv, ent_dic=sys_dict, target_state=target_state, config=cnfg)
-    graph_res = optimizer.topologicalOptimization()
-    sv.save_graph(optimizer)
-<<<<<<< HEAD
-    
-    
-#%%
-=======
-# %%
->>>>>>> eacb91b9
-graph_res.getState()
-print(f'finished with graph with {len(graph_res.edges)} edges.')
-print(graph_res.state.state)
-
-ancillas = dimensions.count(1)
-if ancillas != 0:
-    end_res = dict()
-    for kets, ampl in graph_res.state.state.items():
-        end_res[kets[:-ancillas]] = ampl
-else:
-    end_res = graph_res.state.state
-result = sst(end_res)
-result.info()
+# -*- coding: utf-8 -*-
+"""
+Created on Tue Jul 12 12:24:53 2022
+
+@author: janpe
+"""
+
+import sys
+import json
+import os
+
+os.chdir(os.path.dirname(os.path.abspath(__file__)))
+
+from optimizer import topological_opti
+from fancy_classes import Graph, State
+from state import state1 as sst
+import theseus as th
+import help_functions as hf
+import saver
+
+try:
+    config = sys.argv[1]
+except IndexError:  # for IDE start
+    config = 'conc_4-3'  # sys.argv[1] #conc_4-3 'ghz_346' #
+
+if ('/' in config or '\\' in config):
+    with open(config + ".json") as data:
+        cnfg = json.load(data)
+else:
+    with open('configs/' + config + ".json") as data:
+        cnfg = json.load(data)
+
+sys.setrecursionlimit(1000000000)
+
+if cnfg['loss_func'] == 'ent':
+    # concurrence optimization
+    # define local dimensions
+    dimensions = [int(ii) for ii in str(cnfg['dim'])]
+    if len(dimensions) % 2 != 0:
+        dimensions.append(1)
+    target_state = None
+    sys_dict = hf.get_sysdict(dimensions, bipar_for_opti=cnfg['K'],
+                              imaginary=cnfg['imaginary'])
+else:
+    # target state optimization
+    sys_dict = None
+    # add ancillas
+    term_list = [term + cnfg['num_anc'] * '0' for term in cnfg['target_state']]
+    if 'amplitudes' in cnfg:
+        target_state = State(term_list, amplitudes=cnfg['amplitudes'], imaginary=cnfg['imaginary'])
+    else:
+        target_state = State(term_list, imaginary=cnfg['imaginary'])
+    print(hf.readableState(target_state))
+    target_kets = target_state.kets
+    # define local dimensions
+    dimensions = th.stateDimensions(target_kets)
+
+# build starting graph
+edge_list = th.buildAllEdges(dimensions, imaginary=cnfg['imaginary'])
+edge_list = hf.prepEdgeList(edge_list, cnfg)
+
+print(f'start graph has {len(edge_list)} edges.')
+start_graph = Graph(edge_list, imaginary=cnfg['imaginary'])
+
+# topological optimization
+sv = saver.saver(config=cnfg, name_config_file=config, dim=dimensions)
+for i in range(cnfg['samples']):
+    optimizer = topological_opti(start_graph, sv, ent_dic=sys_dict, target_state=target_state, config=cnfg)
+    graph_res = optimizer.topologicalOptimization()
+    sv.save_graph(optimizer)
+
+graph_res.getState()
+print(f'finished with graph with {len(graph_res.edges)} edges.')
+print(graph_res.state.state)
+
+ancillas = dimensions.count(1)
+if ancillas != 0:
+    end_res = dict()
+    for kets, ampl in graph_res.state.state.items():
+        end_res[kets[:-ancillas]] = ampl
+else:
+    end_res = graph_res.state.state
+result = sst(end_res)
+result.info()