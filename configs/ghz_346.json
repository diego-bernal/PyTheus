{
  "bulk_thr": 0.01,
  "edges_tried": 20,
<<<<<<< HEAD
=======
  "foldername": "ghz_346",
>>>>>>> eacb91b9
  "ftol": 1e-06,
  "loss_func": "cr",
  "num_anc": 3,
  "num_pre": 1,
  "optimizer": "L-BFGS-B",
  "imaginary": false,
  "safe_hist": true,
  "samples": 10,
  "target_state": [
    "000",
    "111",
    "222",
    "333"
  ],
  "thresholds": [
    0.25,
    0.1
  ],
  "tries_per_edge": 5,
  "unicolor": false
}<|MERGE_RESOLUTION|>--- conflicted
+++ resolved
@@ -1,10 +1,7 @@
 {
   "bulk_thr": 0.01,
   "edges_tried": 20,
-<<<<<<< HEAD
-=======
   "foldername": "ghz_346",
->>>>>>> eacb91b9
   "ftol": 1e-06,
   "loss_func": "cr",
   "num_anc": 3,
@@ -12,7 +9,7 @@
   "optimizer": "L-BFGS-B",
   "imaginary": false,
   "safe_hist": true,
-  "samples": 10,
+  "samples": 1,
   "target_state": [
     "000",
     "111",
